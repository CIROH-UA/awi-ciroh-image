# This Dockerfile aims to provide a Pangeo-style image with the VNC/Linux Desktop feature
# It was constructed by following the instructions and copying code snippets laid out
# and linked from here:
# https://github.com/2i2c-org/infrastructure/issues/1444#issuecomment-1187405324

FROM pangeo/pangeo-notebook:2022.07.13

USER root
ENV DEBIAN_FRONTEND=noninteractive
ENV PATH ${NB_PYTHON_PREFIX}/bin:$PATH

# Needed for apt-key to work
RUN apt-get update -qq --yes > /dev/null && \
    apt-get install --yes -qq gnupg2 > /dev/null && \
    rm -rf /var/lib/apt/lists/*

RUN apt-get -y update \
 && apt-get install -y dbus-x11 \
   firefox \
   xfce4 \
   xfce4-panel \
   xfce4-session \
   xfce4-settings \
   xorg \
   xubuntu-icon-theme \
 && rm -rf /var/lib/apt/lists/*

# Install TurboVNC (https://github.com/TurboVNC/turbovnc)
ARG TURBOVNC_VERSION=2.2.6
RUN wget -q "https://sourceforge.net/projects/turbovnc/files/${TURBOVNC_VERSION}/turbovnc_${TURBOVNC_VERSION}_amd64.deb/download" -O turbovnc.deb \
 && apt-get update -qq --yes > /dev/null \
 && apt-get install -y ./turbovnc.deb > /dev/null \
 # remove light-locker to prevent screen lock
 && apt-get remove -y light-locker > /dev/null \
 && rm ./turbovnc.deb \
 && ln -s /opt/TurboVNC/bin/* /usr/local/bin/ \
 && rm -rf /var/lib/apt/lists/*

RUN mamba install -n ${CONDA_ENV} -y websockify

RUN export PATH=${NB_PYTHON_PREFIX}/bin:${PATH} \
 && pip install --no-cache-dir \
        https://github.com/jupyterhub/jupyter-remote-desktop-proxy/archive/main.zip

# Install jupyterlab_vim extension
RUN pip install jupyterlab_vim

# TO download the folder/files:
RUN pip install jupyter-tree-download

<<<<<<< HEAD
# Gsutil and gcloud for Cloud storage
#RUN pip install gsutil gcloud

# Google SDK
=======
# Install Google Cloud SDK (gcloud, gsutil)

>>>>>>> 08b7c1aa
RUN apt-get update && \
    apt-get install -y curl gnupg && \
    echo "deb [signed-by=/usr/share/keyrings/cloud.google.gpg] http://packages.cloud.google.com/apt cloud-sdk main" | tee -a /etc/apt/sources.list.d/google-cloud-sdk.list && \
    curl https://packages.cloud.google.com/apt/doc/apt-key.gpg | apt-key --keyring /usr/share/keyrings/cloud.google.gpg  add - && \
    apt-get update -y && \
    apt-get install google-cloud-sdk -y

# Update custom Jupyter Lab settings
RUN sed -i 's/\"default\": true/\"default\": false/g' /srv/conda/envs/notebook/share/jupyter/labextensions/@axlair/jupyterlab_vim/schemas/@axlair/jupyterlab_vim/plugin.json

USER ${NB_USER}<|MERGE_RESOLUTION|>--- conflicted
+++ resolved
@@ -48,15 +48,7 @@
 # TO download the folder/files:
 RUN pip install jupyter-tree-download
 
-<<<<<<< HEAD
-# Gsutil and gcloud for Cloud storage
-#RUN pip install gsutil gcloud
-
-# Google SDK
-=======
 # Install Google Cloud SDK (gcloud, gsutil)
-
->>>>>>> 08b7c1aa
 RUN apt-get update && \
     apt-get install -y curl gnupg && \
     echo "deb [signed-by=/usr/share/keyrings/cloud.google.gpg] http://packages.cloud.google.com/apt cloud-sdk main" | tee -a /etc/apt/sources.list.d/google-cloud-sdk.list && \
